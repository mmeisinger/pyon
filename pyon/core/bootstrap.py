#!/usr/bin/env python

__author__ = 'Adam R. Smith, Michael Meisinger'
__license__ = 'Apache 2.0'

import uuid
import os

import pyon
# NOTE: no other imports inside pyon

# @WARN: GLOBAL STATE

# -----------------------------------------------------------------------------
# Internal pyon variables

# Is pyon already initialized?
pyon_initialized = False

# Handle to the object interface registry -- use getter function instead
_obj_registry = None

# Handle to the service interface registry -- use getter function instead
_service_registry = None

# -----------------------------------------------------------------------------
# Global pyon variables

# The global pyon configuration object (DotDict)
from pyon.util.containers import DotDict
CFG = DotDict()

# Is pyon running in non-container testing mode? (Note: pycc will set this to False)
testing = True

# Identifies the unique name and namespace of this ION distributed system instance
sys_name = None

# Factory metaclass to create ION objects
def IonObject(*args, **kwargs):
    return _obj_registry.new(*args, **kwargs)

# Keep the current container instance
container_instance = None


# -----------------------------------------------------------------------------
# Initialization helper functions
# NOTE: no static initializers here!!

def assert_environment():
    """
    This asserts the mandatory (minimal) execution environment for pyon
    """
    import os.path
    from pyon.core.exception import ContainerStartupError
    if not os.path.exists("res"):
        raise ContainerStartupError("pyon environment assertion failed: res/ directory not found")
    if not os.path.exists("res/config"):
        raise ContainerStartupError("pyon environment assertion failed: res/config directory not found")
    if not os.path.exists("res/config/pyon.yml"):
        raise ContainerStartupError("pyon environment assertion failed: pyon.yml config missing")
    if not os.path.exists("obj"):
        raise ContainerStartupError("pyon environment assertion failed: obj/ directory not found")
    if not os.path.exists("obj/services"):
        raise ContainerStartupError("pyon environment assertion failed: obj/services directory not found")
    if not os.path.exists("obj/data"):
        raise ContainerStartupError("pyon environment assertion failed: obj/data directory not found")

def load_logging_config(logging_config_override=None):
    """
    Initialize pyon logging system
    """
    from pyon.core import log
    log.configure_logging(pyon.DEFAULT_LOGGING_PATHS, logging_config_override=logging_config_override)

def set_config(pyon_cfg=None):
    """
    Initialize pyon global configuration
    """
    from pyon.core import config

    if pyon_cfg:
        # Variant 1: if provided, set pyon_cfg as pyon global CFG
        config.apply_configuration(CFG, pyon_cfg)
    else:
        # Variant 2: default, load standard configuration sequence
        std_cfg = config.read_standard_configuration()
        config.apply_configuration(CFG, std_cfg)

    assert_configuration(CFG)

def assert_configuration(config):
    """
    Checks that configuration is OK.
    This is separate so that it can be called after config changes (from directory, command line etc)
    """
    from pyon.core.exception import ContainerConfigError
    from pyon.util.containers import is_basic_identifier
    if not is_basic_identifier(config.get_safe("system.root_org", "")):
        raise ContainerConfigError("Config entry 'system.root_org' has illegal value")

def is_testing():
    return testing

def set_sys_name(sysname=None):
    global sys_name
    old_sys_name = sys_name
    sys_name = sysname
    print "pyon: sys_name changed from '%s' to '%s'" % (old_sys_name, sys_name)

def get_sys_name():
    if sys_name:
        return sys_name

    from pyon.util.containers import get_default_sysname
    default_sys_name = get_default_sysname()
    testing_sys_name = "ion_test_%s" % str(uuid.uuid4())[0:6]

    if is_testing():
        testing_override = CFG.get_safe("system.testing_sysname", None)
        if testing_override:
            testing_sys_name = testing_override
        set_sys_name(testing_sys_name)
        return testing_sys_name
    else:
        set_sys_name(default_sys_name)
        return default_sys_name

def get_obj_registry():
    return _obj_registry

def get_service_registry():
    return _service_registry

# -----------------------------------------------------------------------------

def bootstrap_pyon(logging_config_override=None, pyon_cfg=None):
    """
    This function initializes the core elements of the Pyon framework in a controlled way.
    It does not initialize the ION container or the ION system.
    @param logging_config_override  A dict to initialize the Python logging subsystem (None loads default files)
    @param pyon_cfg   A DotDict with the fully loaded pyon configuration to set as CFG (None loads default files)
    """
    print "pyon: pyon.bootstrap (bootstrap_pyon) executing..."

    # Make sure Pyon is only initialized only once
    global pyon_initialized
    if pyon_initialized:
        print "pyon: WARNING -- bootstrap_pyon() called again!"
        return

    # ENVIRONMENT. Check we are called in an expected environment (files, directories, etc)
    assert_environment()

    # LOGGING. Initialize logging from config
    load_logging_config(logging_config_override=logging_config_override)

    # YAML patch: OrderedDicts instead of dicts
    from pyon.util.yaml_ordered_dict import apply_yaml_patch
    apply_yaml_patch()

    # CONFIG. Initialize pyon global configuration from local files
    set_config(pyon_cfg)

    # OBJECTS. Object and message definitions.
    from pyon.core.registry import IonObjectRegistry
    global _obj_registry
    _obj_registry = IonObjectRegistry()

    # SERVICES. Service definitions
    from pyon.service.service import IonServiceRegistry
    global _service_registry
    _service_registry = IonServiceRegistry()
    _service_registry.load_service_mods('interface/services')
    _service_registry.build_service_map()

<<<<<<< HEAD
    # Services
    service_registry.load_service_mods('interface/services')
    service_registry.build_service_map()
=======
    # INTERCEPTORS.
    # TODO: Is
    from pyon.net.endpoint import instantiate_interceptors
    instantiate_interceptors(CFG.interceptor)

    # RESOURCES. Load and initialize definitions
    from pyon.ion import resource
    resource.load_definitions()
>>>>>>> e2b48fe3

    # Set initialized flag
    pyon_initialized = True<|MERGE_RESOLUTION|>--- conflicted
+++ resolved
@@ -175,20 +175,9 @@
     _service_registry.load_service_mods('interface/services')
     _service_registry.build_service_map()
 
-<<<<<<< HEAD
-    # Services
-    service_registry.load_service_mods('interface/services')
-    service_registry.build_service_map()
-=======
-    # INTERCEPTORS.
-    # TODO: Is
-    from pyon.net.endpoint import instantiate_interceptors
-    instantiate_interceptors(CFG.interceptor)
-
     # RESOURCES. Load and initialize definitions
     from pyon.ion import resource
     resource.load_definitions()
->>>>>>> e2b48fe3
 
     # Set initialized flag
     pyon_initialized = True