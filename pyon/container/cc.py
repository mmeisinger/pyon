#!/usr/bin/env python

"""
Capability Container base class
"""

__author__ = 'Adam R. Smith, Michael Meisinger, Dave Foster <dfoster@asascience.com>'
__license__ = 'Apache 2.0'

from pyon.core.bootstrap import CFG, bootstrap_pyon

from pyon.container.apps import AppManager
from pyon.container.procs import ProcManager
from pyon.datastore.datastore import DataStore
from pyon.event.event import EventRepository
from pyon.ion.directory import Directory
from pyon.ion.state import StateRepository
from pyon.net.endpoint import ProcessRPCServer
from pyon.net import messaging
from pyon.util.log import log
from pyon.util.containers import DictModifier, dict_merge
from pyon.ion.exchange import ExchangeManager
from interface.services.icontainer_agent import BaseContainerAgent
from pyon.datastore.datastore import DatastoreManager

import atexit
import msgpack
import os
import signal
import string


class Container(BaseContainerAgent):
    """
    The Capability Container. Its purpose is to spawn/monitor processes and services
    that do the bulk of the work in the ION system.
    """

    # Singleton static variables
    node        = None
    id          = None
    name        = None
    pidfile     = None
    instance    = None

    def __init__(self, *args, **kwargs):
        BaseContainerAgent.__init__(self, *args, **kwargs)

        # set id and name (as they are set in base class call)
        self.id = string.replace('%s_%d' % (os.uname()[1], os.getpid()), ".", "_")
        self.name = "cc_agent_%s" % self.id

        Container.instance = self

        # TODO: Bug: Replacing CFG instance not work because references are already public. Update directly
        dict_merge(CFG, kwargs)
        from pyon.core import bootstrap
        bootstrap.sys_name = CFG.system.name or bootstrap.sys_name
        log.debug("Container (sysname=%s) initializing ..." % bootstrap.sys_name)

        # Keep track of the overrides from the command-line, so they can trump app/rel file data
        self.spawn_args = DictModifier(CFG, kwargs)

        # Load object and service registry etc.
        bootstrap_pyon()

        # Create this Container's specific ExchangeManager instance
        self.ex_manager = ExchangeManager(self)

        # Create this Container's specific ProcManager instance
        self.proc_manager = ProcManager(self)

        # Create this Container's specific AppManager instance
        self.app_manager = AppManager(self)

        # DatastoreManager - controls access to Datastores (both mock and couch backed)
        self.datastore_manager = DatastoreManager()
        
        log.debug("Container initialized, OK.")


    def start(self):
        log.debug("Container starting...")

        # Check if this UNIX process already runs a Container.
        self.pidfile = "cc-pid-%d" % os.getpid()
        if os.path.exists(self.pidfile):
            raise Exception("Container.on_start(): Container is a singleton per UNIX process. Existing pid file found: %s" % self.pidfile)

        # write out a PID file containing our agent messaging name
        with open(self.pidfile, 'w') as f:
            from pyon.core.bootstrap import sys_name
            pid_contents = {'messaging': dict(CFG.server.amqp),
                            'container-agent': self.name,
                            'container-xp': sys_name }
            f.write(msgpack.dumps(pid_contents))
            atexit.register(self._cleanup_pid)

        # set up abnormal termination handler for this container
        def handl(signum, frame):
            try:
                self._cleanup_pid()     # cleanup the pidfile first
                self.quit()             # now try to quit - will not error on second cleanup pidfile call
            finally:
                signal.signal(signal.SIGTERM, self._normal_signal)
                os.kill(os.getpid(), signal.SIGTERM)
        self._normal_signal = signal.signal(signal.SIGTERM, handl)

        # Instantiate Directory singleton and self-register
        self.directory = Directory.get_instance()
        self.directory.register("/Containers", self.id, cc_agent=self.name)

        # Create other repositories to make sure they are there and clean if needed
        DatastoreManager.get_datastore("resources", DataStore.DS_PROFILE.RESOURCES)
        DatastoreManager.get_datastore("objects", DataStore.DS_PROFILE.OBJECTS)
        self.state_repository = StateRepository.get_instance()
        self.event_repository = EventRepository.get_instance()

        # Start ExchangeManager. In particular establish broker connection
        self.ex_manager.start()

        # TODO: Move this in ExchangeManager - but there is an error
        self.node, self.ioloop = messaging.make_node() # TODO: shortcut hack

<<<<<<< HEAD
=======

        # Instantiate Directory and self-register
        # TODO: At this point, there is no special config override
        self.directory = Directory(self.datastore_manager)
        self.directory.register("/Containers", self.id, cc_agent=self.name)

>>>>>>> 11fe33d5
        self.proc_manager.start()

        self.app_manager.start()

<<<<<<< HEAD
=======
        # Create other repositories
        self.state_repository = StateRepository(self.datastore_manager)
        self.event_repository = EventRepository(self.datastore_manager)

>>>>>>> 11fe33d5
        # Start the CC-Agent API
        rsvc = ProcessRPCServer(node=self.node, name=self.name, service=self, process=self)

        # Start an ION process with the right kind of endpoint factory
        proc = self.proc_manager.proc_sup.spawn((CFG.cc.proctype or 'green', None), listener=rsvc)
        self.proc_manager.proc_sup.ensure_ready(proc)

        log.info("Container started, OK.")

    def serve_forever(self):
        """ Run the container until killed. """
        log.debug("In Container.serve_forever")
        
        if not self.proc_manager.proc_sup.running:
            self.start()
            
        try:
            # This just waits in this Greenlet for all child processes to complete,
            # which is triggered somewhere else.
            self.proc_manager.proc_sup.join_children()
        except (KeyboardInterrupt, SystemExit) as ex:
            log.info('Received a kill signal, shutting down the container.')
        except:
            log.exception('Unhandled error! Forcing container shutdown')

        self.proc_manager.proc_sup.shutdown(CFG.cc.timeout.shutdown)
            
    def _cleanup_pid(self):
        if self.pidfile:
            log.debug("Cleanup pidfile: %s", self.pidfile)
            try:
                os.remove(self.pidfile)
            except Exception, e:
                log.warn("Pidfile could not be deleted: %s" % str(e))
            self.pidfile = None

    def stop(self):
        log.debug("Container stopping...")

        try:
            self.app_manager.stop()
        except Exception, ex:
            log.exception("Container stop(): Error stop AppManager")

        try:
            self.proc_manager.stop()
        except Exception, ex:
            log.exception("Container stop(): Error stop ProcManager")

        try:
            self.ex_manager.stop()
        except Exception, ex:
            log.exception("Container stop(): Error stop ExchangeManager")

        try:
            # Unregister from directory
            self.directory.unregister("/Container", self.id)
        except Exception, ex:
            log.exception("Container stop(): Error unregistering container in directory")

        try:
            # close directory (possible CouchDB connection)
            self.directory.close()
        except Exception, ex:
            log.exception("Container stop(): Error closing directory")

        try:
            # close event repository (possible CouchDB connection)
            self.event_repository.close()
        except Exception, ex:
            log.exception("Container stop(): Error closing event repository")

        try:
            # close state repository (possible CouchDB connection)
            self.state_repository.close()
        except Exception, ex:
            log.exception("Container stop(): Error closing state repository")

        try:
            # close any open connections to datastores
            self.datastore_manager.close()
        except Exception, ex:
            log.exception("Container stop(): Error closing datastore_manager")

        try:
            self.node.client.close()
            self.ioloop.kill()
            self.node.client.ioloop.start()     # loop until connection closes
            # destroy AMQP connection
        except Exception, ex:
            log.exception("Container stop(): Error closing broker connection")

        try:
            self._cleanup_pid()
        except Exception, ex:
            log.exception("Container stop(): Error cleaning up PID file")

        log.debug("Container stopped, OK.")

        Container.instance = None

    def fail_fast(self, err_msg=""):
        """
        Container needs to shut down and NOW.
        """
        log.error("Fail Fast: %s", err_msg)
        self.stop()
        log.error("Fail Fast: killing container")
        os.kill(os.getpid(), signal.SIGTERM)<|MERGE_RESOLUTION|>--- conflicted
+++ resolved
@@ -106,15 +106,17 @@
                 os.kill(os.getpid(), signal.SIGTERM)
         self._normal_signal = signal.signal(signal.SIGTERM, handl)
 
-        # Instantiate Directory singleton and self-register
-        self.directory = Directory.get_instance()
+        self.datastore_manager.start()
+
+        # Instantiate Directory and self-register
+        self.directory = Directory(self.datastore_manager)
         self.directory.register("/Containers", self.id, cc_agent=self.name)
 
         # Create other repositories to make sure they are there and clean if needed
-        DatastoreManager.get_datastore("resources", DataStore.DS_PROFILE.RESOURCES)
-        DatastoreManager.get_datastore("objects", DataStore.DS_PROFILE.OBJECTS)
-        self.state_repository = StateRepository.get_instance()
-        self.event_repository = EventRepository.get_instance()
+        self.datastore_manager.get_datastore("resources", DataStore.DS_PROFILE.RESOURCES)
+        self.datastore_manager.get_datastore("objects", DataStore.DS_PROFILE.OBJECTS)
+        self.state_repository = StateRepository(self.datastore_manager)
+        self.event_repository = EventRepository(self.datastore_manager)
 
         # Start ExchangeManager. In particular establish broker connection
         self.ex_manager.start()
@@ -122,26 +124,10 @@
         # TODO: Move this in ExchangeManager - but there is an error
         self.node, self.ioloop = messaging.make_node() # TODO: shortcut hack
 
-<<<<<<< HEAD
-=======
-
-        # Instantiate Directory and self-register
-        # TODO: At this point, there is no special config override
-        self.directory = Directory(self.datastore_manager)
-        self.directory.register("/Containers", self.id, cc_agent=self.name)
-
->>>>>>> 11fe33d5
         self.proc_manager.start()
 
         self.app_manager.start()
 
-<<<<<<< HEAD
-=======
-        # Create other repositories
-        self.state_repository = StateRepository(self.datastore_manager)
-        self.event_repository = EventRepository(self.datastore_manager)
-
->>>>>>> 11fe33d5
         # Start the CC-Agent API
         rsvc = ProcessRPCServer(node=self.node, name=self.name, service=self, process=self)
 
@@ -222,7 +208,7 @@
 
         try:
             # close any open connections to datastores
-            self.datastore_manager.close()
+            self.datastore_manager.stop()
         except Exception, ex:
             log.exception("Container stop(): Error closing datastore_manager")
 
