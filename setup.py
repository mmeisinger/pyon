--- conflicted
+++ resolved
@@ -48,14 +48,8 @@
         test_suite = 'pyon',
         package_data = {'': ['*.xml']},
         install_requires = [
-<<<<<<< HEAD
-            # Patched greenlet to work on ARMS
             'greenlet==0.4.0',
             'gevent==0.13.7',
-=======
-            'greenlet==0.4.0',
-            'gevent==0.13.6',
->>>>>>> 74035e28
             'simplejson==2.1.6',
             'msgpack-python==0.1.13',
             'setproctitle==1.1.2',
